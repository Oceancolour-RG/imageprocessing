--- conflicted
+++ resolved
@@ -17,7 +17,6 @@
             version = version.strip("'")
             continue
 
-<<<<<<< HEAD
 
 # Note, current version of:
 # * pysolar does not support >=3.9,
@@ -33,8 +32,8 @@
     description=u"Micasense Image Processing",
     long_description=README,
     long_description_content_type="text/markdown",
-    author=u"MicaSense, Inc. & Rodrigo A. Garcia",
-    author_email="rodrigo.garcia@uwa.edu.au",
+    author=u"MicaSense, Inc.",
+    author_email="github@micasense.com",
     url="https://github.com/Oceancolour-RG/imageprocessing",
     license="MIT",
     use_scm_version=True,
@@ -56,7 +55,7 @@
         "matplotlib>=3.5.0",
         "scikit-image>=0.19.0",
         "packaging>=21.3",
-        "pyexiftool>=0.4.11",  # this will eventually be removed
+        "pyexiftool<=0.4.13",  # this will eventually be removed
         "py3exiv2>=0.9.3",  # replace pyexiftool
         "pytz>=2021.3",
         "pyzbar-x>=0.2.1",
@@ -64,28 +63,4 @@
         "pyyaml>=6.0",
         "rasterio>=1.2.10",
     ],
-)
-=======
-setup(name='micasense',
-      version=version,
-      description=u"Micasense Image Processing",
-      author=u"MicaSense, Inc.",
-      author_email='github@micasense.com',
-      url='https://github.com/micasense/imageprocessing',
-      license='MIT',
-      packages=find_packages(),
-      install_requires=[
-          'requests',
-          'numpy',
-          'opencv-python',
-          'gdal',
-          'pysolar',
-          'matplotlib',
-          'scikit-image',
-          'packaging',
-          'pyexiftool<=0.4.13',
-          'pytz',
-          'pyzbar',
-          'tqdm'
-      ])
->>>>>>> 236cd239
+)